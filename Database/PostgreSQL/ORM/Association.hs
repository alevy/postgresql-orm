{-# LANGUAGE FlexibleContexts #-}
{-# LANGUAGE FlexibleInstances #-}
{-# LANGUAGE MultiParamTypeClasses #-}
{-# LANGUAGE OverloadedStrings #-}
{-# LANGUAGE TypeOperators #-}

module Database.PostgreSQL.ORM.Association (
    Association(..), assocProject, assocWhere, findAssoc
    -- * Associations based on parent-child relationships
  , GDBRefInfo(..), DBRefInfo, defaultDBRefInfo, dbrefAssocs, has, belongsTo
    -- * Join table Associations
  , JoinTable(..), defaultJoinTable, jtAssocs, joinTable
    -- ** Operations on join tables
  , jtAdd, jtRemove, jtRemoveByRef
    -- ** Semi-internal join table functions
  , jtAddStatement, jtRemoveStatement, jtParam
  , jtFlip, jtAssoc
    -- * Nested and chained associations
  , nestAssoc, chainAssoc
  ) where

import Control.Applicative
import qualified Data.ByteString as S
import qualified Data.ByteString.Char8 as S8
import Data.List
import Data.Monoid
import Database.PostgreSQL.Simple
import Database.PostgreSQL.Simple.ToField
import Database.PostgreSQL.Simple.Types

import Data.AsTypeOf
import Data.GetField
import Database.PostgreSQL.Escape
import Database.PostgreSQL.ORM.DBSelect
import Database.PostgreSQL.ORM.Model


-- | A data structure representing a relationship between a model @a@
-- and a model @b@.  At a high level, an @Association a b@ tells you
-- how to find rows of type @b@ given rows of type @a@.  More
-- concretely, this boils down to being able to make two types of
-- query.
--
--  * You want to look up a bunch of @(a ':.' b)@s, filtering using
--  predicates on both @a@ and @b@ (e.g., get a list of recent posts
--  and their authors).  For this purpose, you can use 'assocSelect',
--  which allows you to 'addWhere' predicates mentioning columns in
--  both @a@ and @b@.
--
--  * Youa lready have an instance of type @a@, and want to find all
--  the @b@s associated with it.  For that you use either 'assocWhere'
--  or 'findAssoc' (which internally access fields 'assocSelectOnlyB',
--  'assocWhereQuery', and 'assocWhereParam').  This type of query is
--  strictly less general than the first one, but can be formulated in
--  a more efficient way by extracting values directly from a concrete
--  instance of @a@ without needing to touch table @a@ in the
--  database.
--  
-- Note that an @Association@ is asymmetric.  It tells you how to get
-- @b@s from @a@s, but not vice versa.  In practice, there will almost
-- always be an association in the other direction, too.  Functions
-- such as 'dbrefAssocs' and 'jtAssocs' therefore create an
-- @Association@ and its inverse simultaneously, returning them as a
-- pair.
data Association a b = Association {
    assocSelect :: !(DBSelect (a :. b))
    -- ^ General select returning all instances of @a@ and @b@ that
    -- match according to the association.
  , assocSelectOnlyB :: !(DBSelect b)
    -- ^ The right-hand side of the 'assocSelect' query.  This query
    -- makes no mention of type @a@ (but can be combined with the next
    -- two fields to form an optimized query).  You probably never
    -- want to use this directly, and should instead use either
    -- 'findAssoc' or 'assocWhere'.  Also note this is not useful for
    -- selecting all the @b@s in the relation; for that you should use
    -- 'assocProject'.
  , assocWhereQuery :: !Query
    -- ^ A @WHERE@ clause to find all the 'b's associated with a
    -- particular @a@.  This can often be done more efficiently than
    -- through 'assocSelect'.  The clause contains @\'?\'@ characters
    -- which should be filled in by 'assocWhereParam'.
  , assocWhereParam :: !(a -> [Action])
    -- ^ The query parameters for the query returned by
    -- 'assocWhereQuery'.
  }

instance Show (Association a b) where
  show assoc =
    "Association { assocSelect = " ++ show (assocSelect assoc) ++
    ", assocSelectOnlyB = " ++ show (assocSelectOnlyB assoc) ++
    ", assocWhereQuery = " ++ S8.unpack (fromQuery $ assocWhereQuery assoc) ++
    " }"

-- | A projection of 'assocSelect', extracting only the fields of
-- model @b@.  Note that this query touches table @a@ even if it does
-- not return results from @a@.  Hence, you can use 'addWhere' to add
-- predicates on both @a@ and @b@.  (Note the contrast to
-- 'assocSelectOnlyB', which does not touch table @a@ at all, and
-- hence in the case of an @INNER JOIN@ might return rows of @b@ that
-- should not be part of the association.  'assocSelectOnlyB' is
-- intended for use only in conjunction with 'assocWhereQuery'.)
assocProject :: (Model b) => Association a b -> DBSelect b
assocProject = dbProject . assocSelect

-- | Returns a 'DBSelect' for all @b@s associated with a particular
-- @a@.
assocWhere :: (Model b) => Association a b -> a -> DBSelect b
assocWhere ab a = addWhere (assocWhereQuery ab) (assocWhereParam ab a)
                  (assocSelectOnlyB ab)

-- | Follow an association to return all of the @b@s associated
-- with a particular @a@.  The behavior is similar to:
--
-- > findAssoc' ab c a = dbSelect c $ assocWhere ab a
--
-- But if the first argument is a static association, this function
-- may be marginally faster because it pre-renders most of the query.
findAssoc :: (Model b) => Association a b -> Connection -> a -> IO [b]
{-# INLINE findAssoc #-}
findAssoc assoc = \c a ->
  map lookupRow <$> query c q (assocWhereParam assoc a)
  where {-# NOINLINE q #-}
        q = renderDBSelect $
            addWhere_ (assocWhereQuery assoc) $ assocSelectOnlyB assoc

-- | Combine two associations into one.
nestAssoc :: (Model a, Model b) =>
             Association a b -> Association b c -> Association a (b :. c)
nestAssoc ab bc = ab { assocSelect = dbNest (assocSelect ab) (assocSelect bc)
                     , assocSelectOnlyB = assocSelect bc }

-- | Combine two associations into one, and project away the middle
-- type.  (The middle type can still be mentioned in @WHERE@ clauses.)
--
-- An example:
--
-- > data Author = Author {
-- >     authorId :: DBKey
-- >   } deriving (Show, Generic)
-- > instance Model Author where modelInfo = underscoreModelInfo "author"
-- > 
-- > data Post = Post {
-- >     postId :: DBKey
-- >   , postAuthorId :: DBRef Author
-- >   } deriving (Show, Generic)
-- > instance Model Post where modelInfo = underscoreModelInfo "post"
-- > 
-- > data Comment = Comment {
-- >     commentId :: DBKey
-- >   , commentPostId :: DBRef Post
-- >   } deriving (Show, Generic)
-- > instance Model Comment where modelInfo = underscoreModelInfo "comment"
-- > 
-- > author_posts :: Association Author Post
-- > post_author :: Association Post Author
-- > (post_author, author_posts) = dbrefAssocs defaultDBRefInfo
-- > 
-- > -- Could equally well use dbrefAssocs as above
-- > post_comments :: Association Post Comment
-- > post_comments = has
-- >
-- > comment_post :: Association Comment Post
-- > comment_post = belongsTo
-- > 
-- > comment_author :: Association Comment Author
-- > comment_author = chainAssoc comment_post post_author
-- > 
-- > author_comments :: Association Author Comment
-- > author_comments =  chainAssoc author_posts post_comments
chainAssoc :: (Model a, Model b, Model c) =>
              Association a b -> Association b c -> Association a c
chainAssoc ab bc = ab { assocSelect = dbChain (assocSelect ab) (assocSelect bc)
                      , assocSelectOnlyB = dbProject $ assocSelect bc }


-- | A common type of association is when one model contains a 'DBRef'
-- or 'DBRefUnique' pointing to another model.  In this case, the
-- model containing the 'DBRef' is known as the /child/, and the
-- referenced model is known as the /parent/.
--
-- Two pieces of information are required to describe a parent-child
-- relationship:  First, the field selector that extracts the Haskell
-- 'DBRef' from the haskell type @child@, and second the name of the
-- database column that stores this 'DBRef' field.
--
-- For example, consider the following:
--
-- > data Author = Author {
-- >     authorId :: DBKey
-- >   } deriving (Show, Generic)
-- > instance Model Author
-- > 
-- > data Post = Post {
-- >     postId :: DBKey
-- >   , postAuthorId :: DBRef Author
-- >   } deriving (Show, Generic)
-- > instance Model Post
-- >
-- > post_author_refinfo :: DBRefInfo Post Author
-- > post_author_refinfo = DBRefInfo {
-- >     dbrefSelector = postAuthorId
-- >   , dbrefQColumn = "\"post\".\"postAuthorId\""
-- >   }
--
-- Note that the parent-child relationship described by a @GDBRefInfo@
-- is asymmetric, but bidirectional.  When a @'DBRefInfo' child
-- parent@ exists, the schema should generally /not/ permit the
-- existence of a valid @'DBRefInfo' parent child@ structure.
-- However, the 'dbrefAssocs' function generates 'Association's in
-- both directions from a single 'DBRefInfo'.
--
-- Constructing such parent-child 'Association's requires knowing how
-- to extract primary keys from the @parent@ type as well as the name
-- of the column storing primary keys in @parent@.  Fortunately, this
-- information is already available from the 'Model' class, and thus
-- does not need to be in the @GDBRefInfo@.  (Most functions on
-- @GDBRefInfo@s require @parent@ and @child@ to be instances of
-- 'Model'.)
--
-- When your 'Model's are instances of 'Generic' (which will usually
-- be the case), a 'DBRefInfo' structure can be computed automatically
-- by 'defaultDBRefInfo'.  This is the recommended way to produce a
-- @GDBRefInfo@.  (Alternatively, see 'has' and 'belongsTo' to make
-- use of an entirely implicit @DBRefInfo@.)
data GDBRefInfo reftype child parent = DBRefInfo {
    dbrefSelector :: !(child -> GDBRef reftype parent)
    -- ^ Field selector returning a reference.
  , dbrefQColumn :: !S.ByteString
    -- ^ Literal SQL for the database column storing the reference.
    -- This should be double-quoted and table-qualified, in case the
    -- column name is a reserved keyword, contains capital letters, or
    -- conflicts with the name of a column in the joined table.  An
    -- example would be:  @dbrefQColumn =
    -- \"\\\"table_name\\\".\\\"column_name\\\"\"@
  }

instance Show (GDBRefInfo rt c p) where
  show ri = "DBRefInfo ? " ++ show (dbrefQColumn ri)

-- | @DBRefInfo@ is a type alias for the common case that the
-- reference in a 'GDBRefInfo' is a 'DBRef' (as opposed to a
-- 'DBRefUnique').  The functions in this library do not care what
-- type of reference is used.  The type is generalized to 'GDBRefInfo'
-- just to make it easier to assign a selector to 'dbrefSelector' when
-- the selector returns a 'DBRefUnique'.  Note, however, that
-- 'defaultDBRefInfo' returns a 'DBRefInfo' regardless of the flavor
-- of reference actually encountered.
type DBRefInfo = GDBRefInfo NormalRef

data ExtractRef a = ExtractRef deriving (Show)
instance Extractor ExtractRef (GDBRef rt a) (DBRef a) THasOne where
  extract _ (DBRef k) = THasOne $ DBRef k
instance Extractor ExtractRef (GDBRef rt a) (DBRef (As alias a)) THasOne where
  extract _ (DBRef k) = THasOne $ DBRef k
instance Extractor ExtractRef (Maybe (GDBRef rt a)) (DBRef a) THasOne where
  extract _ (Just (DBRef k)) = THasOne $ DBRef k
  extract _ _                = error "Maybe DBRef is Nothing"
instance Extractor ExtractRef (Maybe (GDBRef rt a)) (DBRef (As alias a))
         THasOne where
  extract _ (Just (DBRef k)) = THasOne $ DBRef k
  extract _ _                = error "Maybe DBRef is Nothing"

-- | Creates a 'DBRefInfo' from a model @child@ that references
-- @parent@.  For this to work, the @child@ type must be an instance
-- of 'Generic' and must contain exactly one field of the any of the
-- following types:
--
--   1. @'GDBRef' rt parent@, which matches both @'DBRef' parent@ and
--   @'DBRefUnique' parent@.
--
--   2. @Maybe ('GDBRef' rt parent)@, for cases where the reference
--   might be @NULL@.  Note, however, that an exception will be thrown
--   if you call 'findAssoc' on a child whose reference is 'Nothing'.
--
-- A special case arises when a Model contains a 'DBRef' to itself.
-- If you just wish to find parents and children given an existing
-- structure (i.e., 'findAssoc'), it is okay to declare an
-- @'Association' MyType MyType@.  However, in this case attempts to
-- use 'assocSelect' will then fail.  To work around this problem, the
-- parent must use a row alias.
--
-- Note that currently /aliasing the child will not work/, since the
-- 'As' data structure will not contain a 'DBRef' field, only the
-- contents of the 'As' data structure.  An example of doing this
-- correctly (using 'has' and 'belongsTo', both of which wrap
-- @defaultDBRefInfo@):
--
-- > data Bar = Bar {
-- >     barId :: !DBKey
-- >   , barName :: !String
-- >   , barParent :: !(Maybe (DBRef Bar))
-- >   } deriving (Show, Generic)
-- > instance Model Bar where modelInfo = underscoreModelInfo "bar"
-- > 
-- > data ParentBar = ParentBar
-- > instance RowAlias ParentBar where rowAliasName _ = "parent_bar"
-- > 
-- > toParent :: Association Bar (As ParentBar Bar)
-- > toParent = belongsTo
-- > 
-- > toChild :: Association (As ParentBar Bar) Bar
-- > toChild = has
defaultDBRefInfo :: (Model child, Model parent
                    , GetField ExtractRef child (DBRef parent)) =>
                    DBRefInfo child parent
defaultDBRefInfo = ri
  where extractor = (const ExtractRef :: g p -> ExtractRef (DBRef p)) ri
        child = undef2 ri
        childids = modelIdentifiers `gAsTypeOf` child
        ri = DBRefInfo {
            dbrefSelector = getFieldVal extractor
          , dbrefQColumn = modelQColumns childids !! getFieldPos extractor child
          }

-- | Generate both the child-parent and parent-child 'Association's
-- implied by a 'GDBRefInfo'.
dbrefAssocs :: (Model child, Model parent) =>
               GDBRefInfo rt child parent
               -> (Association child parent, Association parent child)
dbrefAssocs ri = (c_p, p_c)
  where idp = modelIdentifiers `gAsTypeOf1` ri
        on = Query $ "ON " <> modelQPrimaryColumn idp
             <> " = " <> dbrefQColumn ri
        c_p = Association {
            assocSelect = dbJoinModels "JOIN" on
          , assocSelectOnlyB = modelDBSelect
          , assocWhereQuery = Query $ modelQPrimaryColumn idp <> " = ?"
          , assocWhereParam = \child -> [toField $ dbrefSelector ri child]
          }
        p_c = Association {
            assocSelect = dbJoinModels "JOIN" on
          , assocSelectOnlyB = modelDBSelect
          , assocWhereQuery = Query $ dbrefQColumn ri <> " = ?"
          , assocWhereParam = \parent -> [toField $ primaryKey parent]
          }


-- | Short for
--
-- > snd $ dbrefAssocs defaultDBRefInfo
--
-- Note the inverse 'Association' is given by 'belongsTo'.  For
-- example, given the @Author@ and @Post@ models described in the
-- documentation for 'GDBRefInfo', in which each @Post@ references an
-- @Author@, you might say:
--
-- > author_post :: Association Author Post
-- > author_post = has
-- >
-- > post_author :: Association Post Author
-- > post_author = belongsTo
has :: (Model child, Model parent, GetField ExtractRef child (DBRef parent)) =>
       Association parent child
has = snd $ dbrefAssocs defaultDBRefInfo

-- | The inverse of 'has'.  Short for
--
-- > fst $ dbrefAssocs defaultDBRefInfo
--
-- See an example at 'has'.
belongsTo :: (Model child, Model parent
             , GetField ExtractRef child (DBRef parent)) =>
             Association child parent
belongsTo = fst $ dbrefAssocs defaultDBRefInfo

-- | A data structure representing a dedicated join table in the
-- database.  A join table differs from a model in that rows do not
-- have primary keys.  Hence, model operations do not apply.
-- Nonetheless a join table conveys information about a relationship
-- between models.
--
-- Note that all names in a @JoinTable@ should be unquoted.
data JoinTable a b = JoinTable {
    jtTable :: !S.ByteString
    -- ^ Name of the join table in the database.  (Not quoted.)
  , jtColumnA :: !S.ByteString
    -- ^ Name of the column in table 'jtTable' that contains a 'DBRef'
    -- to model @a@.  (Not quoted or table-qualified.)
  , jtColumnB :: !S.ByteString
    -- ^ Like 'jtColumnA' for model @b@.
  } deriving (Show)

-- | The default join table has the following fields:
--
-- * 'jtName' is the name of the two models (in alphabetical order),
-- separated by an @\'_\'@ character.
--
-- * 'jtColumnA' is the name of model @a@, an @\'_\'@ character, and
-- the name of the primary key column in table @a@.
--
-- * 'jtColumnB' is the name of model @b@, an @\'_\'@ character, and
-- the name of the primary key column in table @b@.
--
-- Note that 'defaultJoinTable' cannot create a default join table for
-- joining a model to itself, as following these rules the two columns
-- would have the same name.  If you wish to join a table to itself,
-- you have two options:  First, you can define the join table and
-- assign the column names manually.  This will permit you to call
-- 'findAssoc', but you still will not be able to use 'assocSelect'
-- for more complex queries, since SQL does not permit joins between
-- two tables with the same name.  The second option is to give one of
-- the sides of the join table a row alias with 'As'.  For example:
--
-- > data ParentBar = ParentBar
-- > instance RowAlias ParentBar where rowAliasName _ = "parent_bar"
-- > 
-- > selfJoinTable :: JoinTable Bar (As ParentBar Bar)
-- > selfJoinTable = defaultJoinTable
-- > 
-- > selfJoin :: Association Bar (As ParentBar Bar)
-- > otherSelfJoin :: Association (As ParentBar Bar) Bar
-- > (selfJoin, otherSelfJoin) = jtAssocs selfJoinTable
defaultJoinTable :: (Model a, Model b) => JoinTable a b
defaultJoinTable
  | colA == colB = error "defaultJoinTable has default for self joins"
  | otherwise = jti
  where a = modelInfo `gAsTypeOf2` jti
        b = modelInfo `gAsTypeOf1` jti
        colA = S.intercalate "_"
               [modelTable a, modelColumns a !! modelPrimaryColumn a]
        colB = S.intercalate "_"
               [modelTable b, modelColumns b !! modelPrimaryColumn b]
        jti = JoinTable {
            jtTable = S.intercalate "_" $ sort [modelTable a, modelTable b]
          , jtColumnA = colA
          , jtColumnB = colB
          }

jtQTable :: JoinTable a b -> S.ByteString
jtQTable = quoteIdent . jtTable

jtQColumnA :: JoinTable a b -> S.ByteString
jtQColumnA jt = S.concat [ jtQTable jt, ".", quoteIdent $ jtColumnA jt]

jtQColumnB :: JoinTable a b -> S.ByteString
jtQColumnB jt = S.concat [ jtQTable jt, ".", quoteIdent $ jtColumnB jt]

-- | Flip a join table.  This doesn't change the name of the table (since the 
jtFlip :: JoinTable a b -> JoinTable b a
jtFlip jt = jt { jtColumnA = jtColumnB jt , jtColumnB = jtColumnA jt }

-- | A SQL statement suitable for adding a pair to a join table.  Note
-- that the statement takes two parameters (i.e., contains two @\'?\'@
-- characters) corresponding to the primary keys of the two models
-- being associated.  These parameters can be supplied by 'jtParam'.
jtAddStatement :: JoinTable a b -> Query
jtAddStatement jt = Query $ S.concat [
    "INSERT INTO ", jtQTable jt, " ("
  , quoteIdent $ jtColumnA jt, ", ", quoteIdent $ jtColumnB jt
  , ") VALUES (?, ?) EXCEPT SELECT "
  , jtQColumnA jt, ", ", jtQColumnB jt, " FROM ", quoteIdent $ jtTable jt
  ]

-- | Add an association between two models to a join table.  Returns
-- 'True' if the association was not already there.
jtAdd :: (Model a, Model b) => JoinTable a b -> Connection -> a -> b -> IO Bool
{-# INLINE jtAdd #-}
jtAdd jt = \c a b -> (/= 0) <$> execute c q (jtParam jt a b)
  where {-# NOINLINE q #-}
        q = jtAddStatement jt

-- | A SQL statement for removing a pair from a join table.  Like
-- 'jtAddStatement', the query is parameterized by two primary keys.
jtRemoveStatement :: JoinTable a b -> Query
jtRemoveStatement jt = Query $ S.concat [
    "DELETE FROM ", quoteIdent $ jtTable jt, " WHERE "
  , jtQColumnA jt, " = ? AND ", jtQColumnB jt, " = ?"
  ]

-- | Remove an association from a join table.  Returns 'True' if the
-- association was previously there.
jtRemove :: (Model a, Model b) =>
            JoinTable a b -> Connection -> a -> b -> IO Bool
{-# INLINE jtRemove #-}
jtRemove jt = \c a b -> (/= 0) <$> execute c q (jtParam jt a b)
  where {-# NOINLINE q #-}
        q = jtRemoveStatement jt

-- | Remove an assocation from a join table when you don't have the
-- target instances of the two models handy, but do have references.
<<<<<<< HEAD
jtRemoveById :: (Model a, Model b) => JoinTable a b
                -> Connection -> GDBRef rt a -> GDBRef rt b -> IO Bool
{-# INLINE jtRemoveById #-}
jtRemoveById jt = \c a b -> (/= 0) <$> execute c q (a, b)
  where {-# NOINLINE q #-}
        q = jtRemoveStatement jt
=======
jtRemoveByRef :: (Model a, Model b) => JoinTable a b
                 -> Connection -> GDBRef rt a -> GDBRef rt b -> IO Bool
jtRemoveByRef jt = \c a b -> (/= 0) <$> execute c q (a, b)
  where q = jtRemoveStatement jt
>>>>>>> 68328a71

-- | Generate parameters for 'jtAddStatement' and 'jtRemoveStatement'.
-- The returned list is suitable for use as a 'ToRow' instance.  For
-- example:
--
-- > execute conn (jtAddStatement my_join_table) (jtParam a b)
jtParam :: (Model a, Model b) => JoinTable a b -> a -> b -> [Action]
jtParam _ a b = [toField $ primaryKey a, toField $ primaryKey b]

-- | Generate a one-way association from a 'JoinTable'.  Use
-- 'jtAssocs' instead.
jtAssoc :: (Model a, Model b) => JoinTable a b -> Association a b
jtAssoc jt = Association {
    assocSelect = dbJoin modelDBSelect "JOIN" onlyB $ Query $ S.concat [
       "ON ", priA, " = ", jtQColumnA jt]
  , assocSelectOnlyB = onlyB
  , assocWhereQuery = Query $ jtQColumnA jt <> " = ?"
  , assocWhereParam = \a -> [toField $ primaryKey a]
  }
  where priA = modelQPrimaryColumn $ modelIdentifiers `gAsTypeOf2` jt
        priB = modelQPrimaryColumn $ modelIdentifiers `gAsTypeOf1` jt
        selB = modelDBSelect `gAsTypeOf1` jt
        fromB = FromJoin
                (FromModel (Query $ jtQTable jt) (jtQTable jt))
                "JOIN" (selFrom selB)
                (Query $ S.concat ["ON ", jtQColumnB jt, " = ", priB])
                (jtQTable jt <> "->B")
        onlyB = selB { selFrom = fromB }

-- | Generate the two associations implied by a 'JoinTable'.
jtAssocs :: (Model a, Model b) =>
            JoinTable a b -> (Association a b, Association b a)
jtAssocs jt = (jtAssoc jt, jtAssoc $ jtFlip jt)

-- | Generate a one-way association based on the default join table
-- naming scheme described at 'defaultJoinTable'.  Defined as:
--
-- > joinTable = jtAssoc defaultJoinTable
--
-- For example:
--
-- > aToB :: Association A B
-- > aToB = joinTable
-- >
-- > bToA :: Association B A
-- > bToA = joinTable
joinTable :: (Model a, Model b) => Association a b
joinTable = jtAssoc defaultJoinTable<|MERGE_RESOLUTION|>--- conflicted
+++ resolved
@@ -478,19 +478,12 @@
 
 -- | Remove an assocation from a join table when you don't have the
 -- target instances of the two models handy, but do have references.
-<<<<<<< HEAD
-jtRemoveById :: (Model a, Model b) => JoinTable a b
-                -> Connection -> GDBRef rt a -> GDBRef rt b -> IO Bool
-{-# INLINE jtRemoveById #-}
-jtRemoveById jt = \c a b -> (/= 0) <$> execute c q (a, b)
+jtRemoveByRef :: (Model a, Model b) => JoinTable a b
+                 -> Connection -> GDBRef rt a -> GDBRef rt b -> IO Bool
+{-# INLINE jtRemoveByRef #-}
+jtRemoveByRef jt = \c a b -> (/= 0) <$> execute c q (a, b)
   where {-# NOINLINE q #-}
         q = jtRemoveStatement jt
-=======
-jtRemoveByRef :: (Model a, Model b) => JoinTable a b
-                 -> Connection -> GDBRef rt a -> GDBRef rt b -> IO Bool
-jtRemoveByRef jt = \c a b -> (/= 0) <$> execute c q (a, b)
-  where q = jtRemoveStatement jt
->>>>>>> 68328a71
 
 -- | Generate parameters for 'jtAddStatement' and 'jtRemoveStatement'.
 -- The returned list is suitable for use as a 'ToRow' instance.  For
